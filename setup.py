--- conflicted
+++ resolved
@@ -9,13 +9,8 @@
 
 """
 
-<<<<<<< HEAD
 setup(name='hkdm',
-    version='1.6.1-dev',
-=======
-setup(name='t2kdm',
     version='1.6.1',
->>>>>>> dcebaffe
     description=description,
     long_description=long_description,
     url='https://github.com/t2k-software/t2kdm',
