from setuptools import setup

# Todo: Parse this from a proper readme file in the future
description='HyperK Data Manager'
long_description = """hkdm - HyperK Data Manager

Provides functions for a smoother handling of grid data within the HyperK
experiment. A fork of the T2K Data Manager t2kdm.

"""

<<<<<<< HEAD
setup(name='hkdm',
    version='1.6.2',
=======
def get_version():
    """Get the version number by parsing the package's __init__.py."""
    with open("t2kdm/__init__.py", 'rt') as f:
        for line in f:
            if line.startswith("__version__ = "):
                return eval(line[14:])
        else:
            raise RuntimeError("Could not determine package version!")

setup(name='t2kdm',
    version=get_version(),
>>>>>>> addf4761
    description=description,
    long_description=long_description,
    url='https://github.com/t2k-software/t2kdm',
    author='Lukas Koch',
    author_email='lukas.koch@mailbox.org',
    license='MIT',
    packages=['hkdm'],
    install_requires=[
        'sh>=1.12.14',
        'six>=1.10.0',
        'appdirs>=1.4.3',
    ],
    extras_require = {
    },
    python_requires='>=2.6',
    classifiers=[
        # How mature is this project? Common values are
        #   3 - Alpha
        #   4 - Beta
        #   5 - Production/Stable
        'Development Status :: 5 - Production/Stable',

        # Indicate who your project is intended for
        'Intended Audience :: Developers',
        'Intended Audience :: Science/Research',
        'Topic :: Scientific/Engineering',

        # Pick your license as you wish (should match "license" above)
         'License :: OSI Approved :: MIT License',

        # Specify the Python versions you support here. In particular, ensure
        # that you indicate whether you support Python 2, Python 3 or both.
        'Programming Language :: Python :: 2',
        'Programming Language :: Python :: 2.6',
        'Programming Language :: Python :: 2.7',
    ],
    entry_points = {
        'console_scripts': [
            'hkdm-ls=hkdm.commands:ls.run_from_console',
            'hkdm-replicas=hkdm.commands:replicas.run_from_console',
            'hkdm-replicate=hkdm.commands:replicate.run_from_console',
            'hkdm-remove=hkdm.commands:remove.run_from_console',
            'hkdm-rmdir=hkdm.commands:rmdir.run_from_console',
            'hkdm-SEs=hkdm.commands:SEs.run_from_console',
            'hkdm-get=hkdm.commands:get.run_from_console',
            'hkdm-put=hkdm.commands:put.run_from_console',
            'hkdm-check=hkdm.commands:check.run_from_console',
            'hkdm-fix=hkdm.commands:fix.run_from_console',
            'hkdm-html-index=hkdm.commands:html_index.run_from_console',
            'hkdm-move=hkdm.commands:move.run_from_console',
            'hkdm-rename=hkdm.commands:rename.run_from_console',
            'hkdm-cli=hkdm.cli:run_cli',
            'hkdm-tests=hkdm.tests:run_tests',
            'hkdm-config=hkdm.configuration:run_configuration_wizard',
            'hkdm-maid=hkdm.maid:run_maid',
        ],
    },
    zip_safe=True)<|MERGE_RESOLUTION|>--- conflicted
+++ resolved
@@ -9,22 +9,17 @@
 
 """
 
-<<<<<<< HEAD
-setup(name='hkdm',
-    version='1.6.2',
-=======
 def get_version():
     """Get the version number by parsing the package's __init__.py."""
-    with open("t2kdm/__init__.py", 'rt') as f:
+    with open("hkdm/__init__.py", 'rt') as f:
         for line in f:
             if line.startswith("__version__ = "):
                 return eval(line[14:])
         else:
             raise RuntimeError("Could not determine package version!")
 
-setup(name='t2kdm',
+setup(name='hkdm',
     version=get_version(),
->>>>>>> addf4761
     description=description,
     long_description=long_description,
     url='https://github.com/t2k-software/t2kdm',
