--- conflicted
+++ resolved
@@ -82,13 +82,9 @@
             All paths are specified relative to that position.
         """
 
-<<<<<<< HEAD
-        self.baseurl = kwargs.pop('catalogue_prefix', '') + kwargs.pop('basedir', '/hyperk.org')
-=======
         self.baseurl = kwargs.pop("catalogue_prefix", "") + kwargs.pop(
-            "basedir", "/t2k.org"
+            "basedir", "/hyperk.org"
         )
->>>>>>> 778b68ab
         if len(kwargs) > 0:
             raise TypeError("Invalid keyword arguments: %s" % (list(kwargs.keys),))
 
@@ -1140,26 +1136,13 @@
 def get_backend(config):
     """Return the backend according to the provided configuration."""
 
-<<<<<<< HEAD
-    if config.backend == 'lcg':
+    if config.backend == "lcg":
         from hkdm.legacy_backends import LCGBackend
         return LCGBackend(basedir = config.basedir)
-    if config.backend == 'gfal':
+    if config.backend == "gfal":
         from hkdm.legacy_backends import GFALBackend
         return GFALBackend(basedir = config.basedir)
-    if config.backend == 'dirac':
+    if config.backend == "dirac":
         return DIRACBackend(basedir = config.basedir)
-=======
-    if config.backend == "lcg":
-        from t2kdm.legacy_backends import LCGBackend
-
-        return LCGBackend(basedir=config.basedir)
-    if config.backend == "gfal":
-        from t2kdm.legacy_backends import GFALBackend
-
-        return GFALBackend(basedir=config.basedir)
-    if config.backend == "dirac":
-        return DIRACBackend(basedir=config.basedir)
->>>>>>> 778b68ab
     else:
         raise config.ConfigError("backend", "Unknown backend!")