"""Module for convenience functions that go beyond the basic backend capabilities."""

import posixpath
from copy import deepcopy
from six import print_
import os, sys, sh
import tempfile
from contextlib import contextmanager
import re
<<<<<<< HEAD
import hkdm as dm
from hkdm import backends
from hkdm import storage
=======
import t2kdm as dm
from t2kdm import backends
from t2kdm import storage
from time import sleep
>>>>>>> 98dc67b6

@contextmanager
def temp_dir():
    tempdir = tempfile.mkdtemp()
    try:
        yield tempdir
    finally:
        sh.rm('-r', tempdir)

def remote_iter_recursively(remotepath, regex=None, se=None, ignore_exceptions=False):
    """Iter over remote paths recursively.

    If `regex` is given, only consider files/folders that match the reular expression.
    If `se` is given, iterate over listing of physical files on SE rather than the file catalogue.
    If `ignore_exceptions` is `True`, exceptions are ignored where possible.
    """

    if isinstance(regex, str):
        regex = re.compile(regex)

    # Check whther the path is a directory.
    # Check both in the file catalogue and on the storage element,
    # because the directory might not yet exist in the catalogue.
    for i in range(3):
        # Try three times
        try:
            isdir = dm.is_dir(remotepath, cached=True) or (se is not None and dm.is_dir_se(remotepath, se, cached=True))
        except Exception as e:
            print_("Recursion failure! (%d)"%(i,))
            if ignore_exceptions:
                print_(e)
            else:
                raise
        else:
            # Break loop if no exception was raised (success)
            break
        sleep(10)
    else:
        # Return if loop was not broken
        return

    if isdir:
        for i in range(3):
            # Try three times
            try:
                if se is None:
                    entries = dm.iter_ls(remotepath)
                else:
                    entries = dm.iter_ls_se(remotepath, se)
            except Exception as e:
                print_("Recursion failure! (%d)"%(i,))
                if ignore_exceptions:
                    print_(e)
                else:
                    raise
                return
            else:
                # Break loop if no exception was raised (success)
                break
            sleep(10)
        else:
            # Return if loop was not broken
            return
        for entry in entries:
            if regex is None or regex.search(entry.name):
                new_path = posixpath.join(remotepath, entry.name)
                for path in remote_iter_recursively(new_path, regex, se=se, ignore_exceptions=ignore_exceptions):
                    yield path
    else:
        yield str(remotepath)

def check_checksums(remotepath, cached=False):
    """Check if the checksums of all replicas are identical."""

    replicas = dm.replicas(remotepath, cached=cached)
    checksum = dm.checksum(replicas[0], cached=cached)

    if '?' in checksum:
        return False

    for rep in replicas[1:]:
        if dm.checksum(rep, cached=cached) != checksum:
            return False

    return True

def check_replica_states(remotepath, cached=False):
    """Check if the state of all replicas."""

    replicas = dm.replicas(remotepath, cached=cached)

    for rep in replicas:
        if dm.state(rep, cached=cached) not in ['ONLINE', 'NEARLINE', 'ONLINE_AND_NEARLINE']:
            return False

    return True

def check_replicas(remotepath, ses, cached=False):
    """Check whether the file is replcated to the given SE(s)."""

    check_ses = []

    for se in ses:
        if isinstance(se, str):
            se_obj = storage.get_SE(se)
            if se_obj is None:
                raise backends.BackendException("Not a valid storage element: %s"%(se,))
            else:
                se = se_obj
        check_ses.append(se)

    for se in check_ses:
        if not se.has_replica(remotepath, check_dark=False, cached=cached):
            return False
        if not se.has_replica(remotepath, check_dark=True, cached=cached):
            return False

    return True

def fix_known_bad_SEs(remotepath, verbose=False):
    """Fix replicas on known broken storage elements.

    Unregisters all replicas on them.
    """

    success = True

    replicas = dm.replicas(remotepath)
    for replica in replicas:
        se = storage.get_SE(replica)
        if se is None:
            print_("Found replica on unknown storage element: "+replica)
            success = False
        elif se.broken:
            if verbose:
                print_("Found replica on bad storage element. Unregistering replica: "+replica)
            try:
                dm.backend.deregister(replica, remotepath, verbose=verbose)
            except backends.BackendException():
                if verbose:
                    print_("Failed to deregister replica.")
                success = False

    return success

def fix_missing_files(remotepath, verbose=False):
    """Fix missing files on the storage elements.

    Helps when a replica is registered in the catalogue, but not actually present on the SE.
    """

    success = True

    replicas = dm.replicas(remotepath)
    existing = []
    for rep in replicas:
        se = storage.get_SE(rep)
        if se is not None and se.is_blacklisted():
            if verbose:
                print_("WARNING: Skipping replica on blacklisted SE: "+rep)
                print_("Will assume it exists for now.")
            exists = True
            success = False
        else:
            try:
                exists = dm.exists(rep)
            except backends.BackendException:
                if verbose:
                    print_("WARNING: Could not check whether replica exists: "+rep)
                    print_("Will assume it does for now.")
                exists = True
                success = False
        existing.append(exists)

    # Check that there is at least one replica actually present
    if not any( existing ):
        if verbose:
            print_("WARNING: There is not a single replica actually present!")
            print_("Doing nothing.")
        return False

    # Remove the replicas that are not present and remember which SEs those were
    ses = []
    for replica, exists in zip(replicas, existing):
        if not exists:
            if verbose:
                print_("Found missing file. Unregistering replica: "+replica)
            se = storage.get_SE(replica)
            if se is not None:
                ses.append(se)
                try:
                    dm.backend.deregister(replica, remotepath, verbose=verbose)
                except backends.BackendException():
                    if verbose:
                        print_("Failed to deregister replica.")
                    success = False
            else:
                print_("Cannot identify storage element of replica.")
                success = False

    # Replicate the file
    for se in ses:
        if verbose:
            print_("Replicating missing replica on " + se.name)
        try:
            dm.replicate(remotepath, se, verbose=verbose)
        except backends.BackendException():
            if verbose:
                print_("Failed to replicate File.")
            success = False

    return success

def _test_replica(replica, verbose=False):
    """Test whether a replica has the checksum it reports and whether it passes the gzip test."""

    with temp_dir() as tempdir:
        tempf = os.path.join(tempdir, 'temp.gz')
        if verbose:
            print_("Downloading and checking replica: "+replica)
        dm.backend._get(replica, tempf, verbose=verbose)

        remote_checksum = dm.checksum(replica)
        local_checksum = sh.adler32(tempf).strip()

        if local_checksum != remote_checksum:
            if verbose:
                print_(replica)
                print_("Local checksum %s is different from remote checksum %s."%(local_checksum, remote_checksum))
            return False

        try:
            sh.gzip(tempf, test=True)
        except sh.ErrorReturnCode:
            if verbose:
                print_(replica)
                print_("Failed the gzip integrity test.")
            return False
        else:
            return True

def fix_checksum_errors(remotepath, verbose=False):
    """Fix replicas with differing checksums.

    This can only be done for files that can be checked for corruption.
    Otherwise there is no way to decide which file is actually the correct one.
    """

    replicas = dm.replicas(remotepath)
    checksums = [dm.checksum(r) for r in replicas]

    if len(set(checksums)) == 1 and '?' not in checksums[0]:
        # Nothing to do here
        return True

    if verbose:
        print_("Found faulty checksums.")

    if not remotepath.endswith('.gz'):
        if verbose:
            print_("WARNING: Can only check file consistency of *.gz files!")
            print_("Doing nothing.")
        return False

    good_replicas = []
    bad_replicas = []
    for replica in replicas:
        if _test_replica(replica, verbose=verbose):
            good_replicas.append(replica)
        else:
            bad_replicas.append(replica)

    if len(good_replicas) == 0:
        if verbose:
            print_("WARNING: Not a single good replica present!")
            print_("Doing nothing.")
        return False

    if len(bad_replicas) == 0:
        if verbose:
            print_("WARNING: Not a single bad replica present!")
            print_("This should not happen, since the checksums are different.")
            print_("Doing nothing.")
        return False

    bad_SEs = []
    for replica in bad_replicas:
        SE = storage.get_SE(replica)
        if SE is None:
            if verbose:
                print_("WARNING: Could not find storage element for replica: "+replica)
            continue
        bad_SEs.append(SE)

    success = True

    for SE in bad_SEs:
        if verbose:
            print_("Removing bad replica from %s."%(SE.name,))
        try:
            dm.remove(remotepath, SE, verbose=verbose)
        except:
            success = False

    for SE in bad_SEs:
        if verbose:
            print_("Re-replicating file on %s."%(SE.name,))
        try:
            dm.replicate(remotepath, SE, verbose=verbose)
        except:
            success = False

    return success

def fix_all(remotepath, verbose=False):
    """Try to automatically fix some common issues with a file."""

    success = True
    success = success and fix_known_bad_SEs(remotepath, verbose=verbose)
    success = success and fix_missing_files(remotepath, verbose=verbose)
    success = success and fix_checksum_errors(remotepath, verbose=verbose)
    return success

def _bgstyle(size):
    return "background:linear-gradient(to left,#8888FF 0%%, #8888FF calc(100%% * %d / var(--maxsize)), #FFFFFF calc(100%% * %d / var(--maxsize)), #FFFFFF 100%%);"%(size,size)

def _number_chunks(number):
    number = str(number)
    n = len(number)
    while n > 0:
        x = n % 3
        if x == 0:
            x = 3
        yield number[0:x]
        number = number[x:]
        n = len(number)

def _format_number(number):
    return '<span style="margin-left:3pt"></span>'.join(_number_chunks(number))

def html_index(remotepath, localdir, recursive=False, topdir=False, verbose=False):
    """Generate a HTML index of the remote path in the local directory.

    Returns the sum of the file sizes in the directory.
    """

    if not os.path.isdir(localdir):
        raise IOError("No such directory.")

    if verbose:
        print_("Creating index for %s..."%(remotepath,))

    with temp_dir() as tempdir:
        index_name = os.path.join(tempdir, "index.html")
        size = 0
        maxsize = 1
        with open(index_name, 'wt') as f:
            f.write("<!DOCTYPE html><html><head><title>%s</title></head><body><h3>%s</h3><table>\n"%(remotepath,remotepath))
            f.write("<tr><th>size</th><th>modified</th><th>name</th></tr>\n")
            if topdir:
                # link to dir one level up
                f.write("<tr><td style=\"text-align:right;\">-</td><td>-</td><td><a href=\"../index.html\">../</a></td></tr>\n")
            for entry in dm.iter_ls(remotepath):
                path = posixpath.join(remotepath, entry.name)
                if dm.is_dir(path):
                    if recursive:
                        newdir = os.path.join(localdir, entry.name)
                        try:
                            os.mkdir(newdir)
                        except OSError:
                            # directory probably exists
                            pass
                        sub_size = html_index(path, newdir, recursive=True, topdir=True, verbose=verbose)
                        f.write("<tr><td style=\"text-align:right;%s\">%s</td><td>%s</td><td><a href=\"%s/index.html\">%s/</a></td></tr>\n"%(_bgstyle(sub_size), _format_number(sub_size), entry.modified, entry.name, entry.name))
                        size += sub_size
                        maxsize = max(maxsize, sub_size)
                    else:
                        f.write("<tr><td style=\"text-align:right;\">%s</td><td>%s</td><td>%s/</td></tr>\n"%(_format_number(entry.size), entry.modified, entry.name))
                else:
                    # Not a dir
                    f.write("<tr><td style=\"text-align:right;%s\">%s</td><td>%s</td><td>%s</td></tr>\n"%(_bgstyle(entry.size), _format_number(entry.size), entry.modified, entry.name))
                    if entry.size > 0:
                        size += entry.size
                        maxsize = max(maxsize, entry.size)
            f.write("</table><p>Total size: %s</p><style>:root{--maxsize: %d} td,th{padding-left:3pt; padding-right:3pt;}</style></body></html>\n"%(_format_number(size),maxsize))

        # Move file over
        sh.mv(index_name, localdir)

    return size<|MERGE_RESOLUTION|>--- conflicted
+++ resolved
@@ -7,16 +7,10 @@
 import tempfile
 from contextlib import contextmanager
 import re
-<<<<<<< HEAD
 import hkdm as dm
 from hkdm import backends
 from hkdm import storage
-=======
-import t2kdm as dm
-from t2kdm import backends
-from t2kdm import storage
 from time import sleep
->>>>>>> 98dc67b6
 
 @contextmanager
 def temp_dir():
