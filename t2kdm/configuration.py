"""Module handling the configuration of the Data Manager."""

from six.moves import configparser, input
from six import print_
from appdirs import AppDirs
import os
from os import path

# The software can be modified for use with other experiments
# The "branding" is used to make this easier
_branding = "hkdm"
app_dirs = AppDirs(_branding, _branding)

default_values = {
<<<<<<< HEAD
    'backend':      'dirac',
    'basedir':      '/hyperk.org',
    'location':     '/',
    'maid_config':  path.join(app_dirs.user_config_dir, 'maid.conf'),
    'blacklist':    '-',
=======
    "backend": "dirac",
    "basedir": "/t2k.org",
    "location": "/",
    "maid_config": path.join(app_dirs.user_config_dir, "maid.conf"),
    "blacklist": "-",
>>>>>>> 778b68ab
}

descriptions = {
    "backend": "Which backend should be used?\n"
    "Supported backends: dirac\n"
    "Legacy backends: gfal, lcg",
    "basedir": "What base directory should be assumed for all files on the grid?",
    "location": "What is your location?\n"
    "It must follow the general pattern of '/continent/country/site'.\n"
    "This is used to determine the closest storage element (SE) when downloading files.\n"
    "Examples: /europe/uk/ral\n"
    "          /americas/ca/triumf\n"
    "          /asia/jp/kek\n"
    "You can see the locations of all available SEs by running `%s-SEs`.\n"
    "If your location is not one of the SEs and you don't know the name of your site,\n"
    "you can use whatever name for the site. %s will check how many levels\n"
    "of your location are the same to judge the distance of each SE."
    % (_branding, _branding),
    "maid_config": "Where the configuration file for the `%s-maid` command is stored.\n"
    "If you do not deal with raw data replication, don't worry about it."
    % (_branding,),
    "blacklist": "Blacklist storage elements from being used automatically.\n"
    "They can still be specified explicitly.\n"
    "Provide the list as whitespace-separated list of SE names.\n"
    "Example: UKI-LT2-QMUL2-disk UKI-NORTHGRID-SHEF-HEP-disk",
}


class Configuration(object):
    """Class containing the actual configuration information."""

    def __init__(self, filename=None, defaults=default_values):
        """Initialise the configuration.

        Optionally load the configuration from a file.
        """

        # Load the default values
        for key, val in defaults.items():
            setattr(self, key, val)
        self.defaults = defaults

        # Load values from the provided file
        if filename is not None:
            self.load_config(filename)

    def load_config(self, filename):
        """Load configuration from a file."""

        # Create parser for config file
        parser = configparser.SafeConfigParser(self.defaults)
        parser.read(filename)

        # Get values from parser
        for key in self.defaults:
            setattr(self, key, parser.get("DEFAULT", key))

    def save_config(self, filename):
        """Load configuration from a file."""

        # Create parser for config file
        parser = configparser.SafeConfigParser(self.defaults)

        # Set values from config
        for key in self.defaults:
            parser.set("DEFAULT", key, getattr(self, key))

        # Save configuration to file
        with open(filename, "wt") as f:
            parser.write(f)

    def ConfigError(self, item, message):
        return ConfigurationError("%s = %s: %s" % (item, getattr(self, item), message))


class ConfigurationError(Exception):
    """Error to be thrown if there is something wrong with the configuration."""

    pass


def load_config():
    """Load the standard configuration."""

    # Try different paths to find the configuration file
    for testpath in [
<<<<<<< HEAD
            path.join(os.getcwd(), '.%s.conf'%(_branding,)), # 1. ./.hkdm.conf
            path.join(app_dirs.user_config_dir, '%s.conf'%(_branding,)), # 2. user_config_dir, on linux: ~/.config/hkdm/hkdm.conf
            path.join(app_dirs.site_config_dir, '%s.conf'%(_branding,)), # 2. site_config_dir, on linux: /etc/hkdm/hkdm.conf
            ]:
=======
        path.join(os.getcwd(), ".%s.conf" % (_branding,)),  # 1. ./.t2kdm.conf
        path.join(
            app_dirs.user_config_dir, "%s.conf" % (_branding,)
        ),  # 2. user_config_dir, on linux: ~/.config/t2kdm/t2kdm.conf
        path.join(
            app_dirs.site_config_dir, "%s.conf" % (_branding,)
        ),  # 2. site_config_dir, on linux: /etc/t2kdm/t2kdm.conf
    ]:
>>>>>>> 778b68ab
        if path.isfile(testpath):
            return Configuration(testpath, defaults=default_values)

    # Did not find any file, return default configuration
    return Configuration(defaults=default_values)


def run_configuration_wizard():
    """Run a configuration wizard to create a valid configuration file."""

<<<<<<< HEAD
    import argparse # import here because it is usually not needed by this module
    parser = argparse.ArgumentParser(description="Configure the HyperK Data Manager")
    parser.add_argument('-l', '--local', action='store_true',
        help="save the configuration file in the current diractory as '.%s.conf'"%(_branding,))
=======
    import argparse  # import here because it is usually not needed by this module

    parser = argparse.ArgumentParser(description="Configure the T2K Data Manager")
    parser.add_argument(
        "-l",
        "--local",
        action="store_true",
        help="save the configuration file in the current diractory as '.%s.conf'"
        % (_branding,),
    )
>>>>>>> 778b68ab

    args = parser.parse_args()

    # Load current configuration
    conf = load_config()

    # Go through all items and ask user what should be used
    for key in default_values:
        current_value = getattr(conf, key)
        default_value = default_values[key]
        help_text = descriptions.pop(key, "-")
        text = (
            "\nConfiguration parameter: %s\n"
            "\n"
            "%s\n"
            "\n"
            "Current value: %s\n"
            "Default value: %s\n" % (key, help_text, current_value, default_value)
        )
        print_(text)

        new_value = input("Enter new value [keep current]: ").strip()
        if new_value != "":
            setattr(conf, key, new_value)

    if args.local:
        outf = path.join(os.getcwd(), ".%s.conf" % (_branding,))
    else:
        outf = path.join(app_dirs.user_config_dir, "%s.conf" % (_branding,))

    print_("Saving configuration in %s" % (outf,))
    try:
        os.makedirs(path.dirname(outf))
    except OSError:
        pass
    conf.save_config(outf)


if __name__ == "__main__":
    run_configuration_wizard()<|MERGE_RESOLUTION|>--- conflicted
+++ resolved
@@ -12,19 +12,11 @@
 app_dirs = AppDirs(_branding, _branding)
 
 default_values = {
-<<<<<<< HEAD
     'backend':      'dirac',
     'basedir':      '/hyperk.org',
     'location':     '/',
     'maid_config':  path.join(app_dirs.user_config_dir, 'maid.conf'),
     'blacklist':    '-',
-=======
-    "backend": "dirac",
-    "basedir": "/t2k.org",
-    "location": "/",
-    "maid_config": path.join(app_dirs.user_config_dir, "maid.conf"),
-    "blacklist": "-",
->>>>>>> 778b68ab
 }
 
 descriptions = {
@@ -111,21 +103,10 @@
 
     # Try different paths to find the configuration file
     for testpath in [
-<<<<<<< HEAD
             path.join(os.getcwd(), '.%s.conf'%(_branding,)), # 1. ./.hkdm.conf
             path.join(app_dirs.user_config_dir, '%s.conf'%(_branding,)), # 2. user_config_dir, on linux: ~/.config/hkdm/hkdm.conf
             path.join(app_dirs.site_config_dir, '%s.conf'%(_branding,)), # 2. site_config_dir, on linux: /etc/hkdm/hkdm.conf
             ]:
-=======
-        path.join(os.getcwd(), ".%s.conf" % (_branding,)),  # 1. ./.t2kdm.conf
-        path.join(
-            app_dirs.user_config_dir, "%s.conf" % (_branding,)
-        ),  # 2. user_config_dir, on linux: ~/.config/t2kdm/t2kdm.conf
-        path.join(
-            app_dirs.site_config_dir, "%s.conf" % (_branding,)
-        ),  # 2. site_config_dir, on linux: /etc/t2kdm/t2kdm.conf
-    ]:
->>>>>>> 778b68ab
         if path.isfile(testpath):
             return Configuration(testpath, defaults=default_values)
 
@@ -136,15 +117,9 @@
 def run_configuration_wizard():
     """Run a configuration wizard to create a valid configuration file."""
 
-<<<<<<< HEAD
-    import argparse # import here because it is usually not needed by this module
-    parser = argparse.ArgumentParser(description="Configure the HyperK Data Manager")
-    parser.add_argument('-l', '--local', action='store_true',
-        help="save the configuration file in the current diractory as '.%s.conf'"%(_branding,))
-=======
     import argparse  # import here because it is usually not needed by this module
 
-    parser = argparse.ArgumentParser(description="Configure the T2K Data Manager")
+    parser = argparse.ArgumentParser(description="Configure the HyperK Data Manager")
     parser.add_argument(
         "-l",
         "--local",
@@ -152,7 +127,6 @@
         help="save the configuration file in the current diractory as '.%s.conf'"
         % (_branding,),
     )
->>>>>>> 778b68ab
 
     args = parser.parse_args()
 
