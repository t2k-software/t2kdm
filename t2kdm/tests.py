"""Tests for the T2K data Manager."""

import t2kdm as dm
import t2kdm.commands as cmd
import t2kdm.cli as cli
from  t2kdm import backends
from  t2kdm import storage
from  t2kdm import utils

import argparse
from six import print_
from contextlib import contextmanager
import sys, os, sh
import tempfile
import posixpath
import re

<<<<<<< HEAD
testdir = '/test/t2kdm'
testfiles = ['test1.txt', 'test2.txt']
testSEs = ['UKI-LT2-QMUL2-disk']
=======
testdir = '/test/%s'%(dm._branding,)
testfiles = ['test1.txt', 'test2.txt', 'test3.txt']
testpaths = [posixpath.join(testdir, x) for x in testfiles]
testSEs = ['UKI-SOUTHGRID-RALPP-disk', 'UKI-SOUTHGRID-OX-HEP-disk', 'RAL-LCG2-T2K-tape']
>>>>>>> 5d8eab38

@contextmanager
def no_output(redirect=True):
    stdout = sys.stdout
    stderr = sys.stderr
    with open('/dev/null', 'w') as null:
        try:
            if redirect:
                sys.stdout = null
                sys.stderr = null
            yield
        finally:
            sys.stdout = stdout
            sys.stderr = stderr

@contextmanager
def fake_argv(fake_argv):
    true_argv = sys.argv
    try:
        sys.argv = fake_argv
        yield
    finally:
        sys.sargv = true_argv

@contextmanager
def temp_dir():
    tempdir = tempfile.mkdtemp()
    try:
        yield tempdir
    finally:
        sh.rm('-r', tempdir)

def run_read_only_tests():
    print_("Testing ls...")

    entries = dm.backend.ls(testdir)
    for e in entries:
        if e.name == testfiles[0]:
            break
    else:
        raise Exception("Test file not in listing.")

    print_("Testing ls_se...")

    entries = dm.backend.ls_se(testdir, se=testSEs[0])
    for e in entries:
        if e.name == testfiles[0]:
            break
    else:
        raise Exception("Test file not in listing.")

    print_("Testing is_dir...")
    assert(dm.is_dir(testdir))

    print_("Testing is_dir_se...")
    assert(dm.is_dir_se(testdir, se=testSEs[0]))

    print_("Testing replicas...")
<<<<<<< HEAD
    for rep in t2kdm.backend.replicas('/test/t2kdm/test1.txt'):
        if 'qmul.ac.uk' in rep:
=======
    for rep in dm.backend.replicas(testpaths[0]):
        if 'heplnx204.pp.rl.ac.uk' in rep:
>>>>>>> 5d8eab38
            break
    else:
        raise Exception("Did not find expected replica.")

    print_("Testing is_file...")
    assert(dm.backend.is_file(testpaths[0]))
    assert(not dm.backend.is_file(testpaths[0]+"DNE"))

    print_("Testing is_file_se...")
    assert(dm.backend.is_file_se(testpaths[0], testSEs[0]))
    assert(not dm.backend.is_file_se(testpaths[0]+"DNE", testSEs[0]))

    print_("Testing exists...")
    assert(dm.backend.exists(rep))
    assert(not dm.backend.exists(posixpath.dirname(rep)))

    print_("Testing checksum...")
    assert(dm.backend.checksum(rep) == '529506c1')

    print_("Testing state...")
    assert('ONLINE' in dm.backend.state(rep))

    print_("Testing is_online...")
    assert(dm.backend.is_online(rep))

    print_("Testing StorageElement...")
    # Test distance calculation
    assert(storage.SEs[0].get_distance(storage.SEs[1]) < 0)
    # Test getting SE by host
<<<<<<< HEAD
    assert('se03.esc.qmul.ac.uk' in storage.SE_by_host['se03.esc.qmul.ac.uk'].get_storage_path('/nd280/test'))
=======
    host = storage.SEs[0].host
    assert(host in storage.SE_by_host[host].get_storage_path('/test'))
>>>>>>> 5d8eab38
    # Test storage path arithmetic
    assert(storage.SEs[0].get_logical_path(storage.SEs[0].get_storage_path('/test')) == '/test')
    # Test getting the closest SE
    assert(storage.get_closest_SE(testpaths[0]) is not None)

    print_("Testing get...")
    with temp_dir() as tempdir:
        path = posixpath.join(testdir, testfiles[0])
        filename = os.path.join(tempdir, testfiles[0])

        # Test choosing source SE automatically
        assert(dm.backend.get(path, tempdir) == True)
        assert(os.path.isfile(filename))

        # Test providing the source SE
        try:
<<<<<<< HEAD
            t2kdm.backend.get(path, tempdir, source=testSEs[0], force=False)
=======
            dm.backend.get(path, tempdir, source=testSEs[2], force=False)
>>>>>>> 5d8eab38
        except backends.BackendException as e:
            assert("already exist" in e.args[0])
        else:
            raise Exception("Should have refused to overwrite!")
<<<<<<< HEAD
        assert(t2kdm.backend.get(path, tempdir, source=testSEs[0], force=True) == True)
=======
        assert(dm.backend.get(path, tempdir, source=testSEs[2], force=True) == True)
>>>>>>> 5d8eab38
        assert(os.path.isfile(filename))
        os.remove(filename)

        # Test recursive get
        assert(dm.interactive.get(testdir, tempdir, recursive=True) == 0)
        assert(os.path.isfile(filename))

    print_("Testing check...")
    with temp_dir() as tempdir:
        filename = os.path.join(tempdir, 'faulty.txt')
        with no_output(True):
<<<<<<< HEAD
            assert(t2kdm.interactive.check(testdir, checksum=True, se=testSEs, recursive=True, quiet=False, verbose=True, list=filename) == 0)
=======
            assert(dm.interactive.check(testdir, checksum=True, se=testSEs, recursive=True, quiet=False, verbose=True, list=filename) != 0) # There are some deliberate failures here
>>>>>>> 5d8eab38
        assert os.path.isfile(filename)
        assert os.path.getsize(filename) == 0
        with no_output(True):
            assert(dm.interactive.check(testdir, se=testSEs[0:1], recursivese=testSEs[0], quiet=False, verbose=True) == 0)

    print_("Testing HTML index...")
    with temp_dir() as tempdir:
        utils.html_index("/test/", tempdir)
        utils.html_index("/test/", tempdir, recursive=True)

    print_("Testing Commands...")
    with no_output(True):
        assert(cmd.ls.run_from_cli('-l /') == False)
        assert(cmd.ls.run_from_cli('.') == False)

        cmd.ls.run_from_cli('abc') # This should not work, but not throw exception
        cmd.ls.run_from_cli('"abc') # This should not work, but not throw exception
        with fake_argv(['%s-ls'%(dm._branding,), '/']):
            assert(cmd.ls.run_from_console() == 0) # This should work
        with fake_argv(['%s-cli'%(dm._branding), '/']):
            assert(cmd.ls.run_from_console() == 0) # This should work
        with fake_argv(['%s-ls'%(dm._branding), '/abcxyz']):
            assert(cmd.ls.run_from_console() != 0) # This should not work, hence the not 0 return value

        # None of the Commands should return True in the CLI
        for com in cmd.all_commands:
            assert(com.run_from_cli('') == False)

    print_("Testing CLI...")
    cli = dm.cli.T2KDmCli()
    with no_output(True):
        cli.onecmd('help ls')
        cli.onecmd('ls .')
<<<<<<< HEAD
        cli.onecmd('cd /user')
=======
        cli.onecmd('cd /test')
>>>>>>> 5d8eab38
        cli.onecmd('cd ..')
        cli.onecmd('cd /abcxyz')
        cli.onecmd('lcd /')
        cli.onecmd('lcd .')
        cli.onecmd('lcd /root')
        cli.onecmd('lcd /abcxyz')
        cli.onecmd('lls .')
        cli.onecmd('lls ".')
        assert(cli.completedefault('s', 'ls us', 0, 0) == ['ser/'])
        assert(cli.completedefault('s', 'lls us', 0, 0) == ['sr/'])
        assert(cli.completedefault('"us', 'lls "us', 0, 0) == [])

def run_read_write_tests():
<<<<<<< HEAD
    print_("Cannot test replicate...")
    #print_("Testing replicate...")
    #with no_output():
    #    assert(t2kdm.interactive.replicate(testdir, testSEs[1], recursive=r'^test[1]\.t.t$', verbose=True) == 0)
    #    assert(t2kdm.interactive.replicate(testdir, testSEs[1], recursive=r'^test[2]\.t.t$', source=testSEs[0], verbose=True) == 0)
=======
    print_("Testing replicate...")
    with no_output():
        assert(dm.interactive.replicate(testdir, testSEs[1], recursive=r'^test[1]\.t.t$', verbose=True) == 0)
        assert(dm.interactive.replicate(testdir, testSEs[1], recursive=r'^test[2]\.t.t$', source=testSEs[2], verbose=True) == 0)
>>>>>>> 5d8eab38

    print_("Testing put...")
    with temp_dir() as tempdir:
        tempf = 'thisfileshouldnotbehereforlong.txt'
        filename = os.path.join(tempdir, tempf)
        remotename = posixpath.join(testdir, tempf)
        # Make sure the file does not exist
        try:
            for SE in storage.SEs:
                dm.remove(remotename, SE.name, final=True)
        except backends.DoesNotExistException:
            pass
        # Prepare something to upload
        with open(filename, 'wt') as f:
            f.write("This is testfile #3.\n")
        assert(dm.put(filename, testdir+'/', destination=testSEs[0]))

    print_("Testing move...")
    assert(dm.move(remotename, remotename+'dir/test.txt'))
    assert(dm.move(remotename+'dir/test.txt', remotename))
    try:
        dm.move(remotename, remotename)
    except backends.BackendException as e:
        pass
    else:
        raise Exception("Moving to existing file names should not be possible.")

    print_("Testing rename...")
    # Make sure the file does not exist
    renamed = re.sub('txt', 'TXT', remotename)
    try:
        for SE in storage.SEs:
            dm.remove(renamed, SE.name, final=True)
    except backends.DoesNotExistException:
        pass
    assert(dm.rename(remotename, 'txt', 'TXT'))
    assert(dm.rename(renamed, 'TXT', 'txt'))

    print_("Testing rmdir...")
    assert(dm.rmdir(remotename+'dir/'))
    try:
        dm.rmdir(remotename+'dir/')
    except backends.DoesNotExistException:
        pass
    else:
        raise Exception("Should have failed to delete a dir that is not there.")

    print_("Testing disk SEs...")
    # Replicate test file to all SEs, to see if they all work
    for SE in storage.SEs:
        if SE.type == 'tape' or SE.is_blacklisted():
            # These SEs do not seem to cooperate
            continue
        print_(SE.name)
        assert(dm.replicate(remotename, SE.name) == True)
        assert(SE.has_replica(remotename) == True)

    print_("Testing remove...")
<<<<<<< HEAD
    print_("Cannot test recursive wipe...")
    #with no_output():
    #    assert(t2kdm.interactive.remove(testdir, testSEs[1], recursive=True) == 0) # Remove everything from SE1
=======
    with no_output():
        assert(dm.interactive.remove(testdir, testSEs[1], recursive=True) == 0) # Remove everything from SE1
>>>>>>> 5d8eab38
    # Remove uploaded file from previous test
    try:
        # This should fail!
        for SE in storage.SEs:
            dm.remove(remotename, SE.name)
    except backends.BackendException as e:
        assert("Only one" in e.args[0])
    else:
        raise Exception("The last copy should not have been removed!")
    # With the `final` argument it should work
    try:
        for SE in storage.SEs:
            dm.remove(remotename, SE.name, final=True)
            assert(SE.has_replica(remotename) == False)
        for SE in storage.SEs:
            dm.remove(remotename, SE.name, final=True)
    except backends.DoesNotExistException:
        # The command will fail when the file no longer exists
        pass
    else:
        raise Exception("This should have raised a DoesNotExistException at some point.")

def run_tests():
    """Test the functions of the data manager."""

    parser = argparse.ArgumentParser(description="Run tests for the T2K Data Manager.")
    parser.add_argument('-w', '--write', action='store_true',
        help="do write tests. Default: read only")
    parser.add_argument('-b', '--backend', default=None,
        help="specify which backend to use")

    args = parser.parse_args()
    if args.backend is not None:
        dm.config.backend = args.backend
        dm.backend = backends.get_backend(dm.config)

    run_read_only_tests()
    if args.write:
        run_read_write_tests()

    print_("All done.")

if __name__ == '__main__':
    run_tests()<|MERGE_RESOLUTION|>--- conflicted
+++ resolved
@@ -15,16 +15,10 @@
 import posixpath
 import re
 
-<<<<<<< HEAD
-testdir = '/test/t2kdm'
-testfiles = ['test1.txt', 'test2.txt']
-testSEs = ['UKI-LT2-QMUL2-disk']
-=======
 testdir = '/test/%s'%(dm._branding,)
 testfiles = ['test1.txt', 'test2.txt', 'test3.txt']
 testpaths = [posixpath.join(testdir, x) for x in testfiles]
-testSEs = ['UKI-SOUTHGRID-RALPP-disk', 'UKI-SOUTHGRID-OX-HEP-disk', 'RAL-LCG2-T2K-tape']
->>>>>>> 5d8eab38
+testSEs = ['UKI-LT2-QMUL2-disk']
 
 @contextmanager
 def no_output(redirect=True):
@@ -83,13 +77,8 @@
     assert(dm.is_dir_se(testdir, se=testSEs[0]))
 
     print_("Testing replicas...")
-<<<<<<< HEAD
-    for rep in t2kdm.backend.replicas('/test/t2kdm/test1.txt'):
+    for rep in dm.backend.replicas(testpaths[0]):
         if 'qmul.ac.uk' in rep:
-=======
-    for rep in dm.backend.replicas(testpaths[0]):
-        if 'heplnx204.pp.rl.ac.uk' in rep:
->>>>>>> 5d8eab38
             break
     else:
         raise Exception("Did not find expected replica.")
@@ -119,12 +108,8 @@
     # Test distance calculation
     assert(storage.SEs[0].get_distance(storage.SEs[1]) < 0)
     # Test getting SE by host
-<<<<<<< HEAD
-    assert('se03.esc.qmul.ac.uk' in storage.SE_by_host['se03.esc.qmul.ac.uk'].get_storage_path('/nd280/test'))
-=======
     host = storage.SEs[0].host
     assert(host in storage.SE_by_host[host].get_storage_path('/test'))
->>>>>>> 5d8eab38
     # Test storage path arithmetic
     assert(storage.SEs[0].get_logical_path(storage.SEs[0].get_storage_path('/test')) == '/test')
     # Test getting the closest SE
@@ -141,20 +126,12 @@
 
         # Test providing the source SE
         try:
-<<<<<<< HEAD
-            t2kdm.backend.get(path, tempdir, source=testSEs[0], force=False)
-=======
-            dm.backend.get(path, tempdir, source=testSEs[2], force=False)
->>>>>>> 5d8eab38
+            dm.backend.get(path, tempdir, source=testSEs[0], force=False)
         except backends.BackendException as e:
             assert("already exist" in e.args[0])
         else:
             raise Exception("Should have refused to overwrite!")
-<<<<<<< HEAD
-        assert(t2kdm.backend.get(path, tempdir, source=testSEs[0], force=True) == True)
-=======
-        assert(dm.backend.get(path, tempdir, source=testSEs[2], force=True) == True)
->>>>>>> 5d8eab38
+        assert(dm.backend.get(path, tempdir, source=testSEs[0], force=True) == True)
         assert(os.path.isfile(filename))
         os.remove(filename)
 
@@ -166,11 +143,7 @@
     with temp_dir() as tempdir:
         filename = os.path.join(tempdir, 'faulty.txt')
         with no_output(True):
-<<<<<<< HEAD
-            assert(t2kdm.interactive.check(testdir, checksum=True, se=testSEs, recursive=True, quiet=False, verbose=True, list=filename) == 0)
-=======
-            assert(dm.interactive.check(testdir, checksum=True, se=testSEs, recursive=True, quiet=False, verbose=True, list=filename) != 0) # There are some deliberate failures here
->>>>>>> 5d8eab38
+            assert(dm.interactive.check(testdir, checksum=True, se=testSEs, recursive=True, quiet=False, verbose=True, list=filename) == 0)
         assert os.path.isfile(filename)
         assert os.path.getsize(filename) == 0
         with no_output(True):
@@ -204,11 +177,7 @@
     with no_output(True):
         cli.onecmd('help ls')
         cli.onecmd('ls .')
-<<<<<<< HEAD
-        cli.onecmd('cd /user')
-=======
         cli.onecmd('cd /test')
->>>>>>> 5d8eab38
         cli.onecmd('cd ..')
         cli.onecmd('cd /abcxyz')
         cli.onecmd('lcd /')
@@ -222,18 +191,10 @@
         assert(cli.completedefault('"us', 'lls "us', 0, 0) == [])
 
 def run_read_write_tests():
-<<<<<<< HEAD
     print_("Cannot test replicate...")
-    #print_("Testing replicate...")
     #with no_output():
-    #    assert(t2kdm.interactive.replicate(testdir, testSEs[1], recursive=r'^test[1]\.t.t$', verbose=True) == 0)
-    #    assert(t2kdm.interactive.replicate(testdir, testSEs[1], recursive=r'^test[2]\.t.t$', source=testSEs[0], verbose=True) == 0)
-=======
-    print_("Testing replicate...")
-    with no_output():
-        assert(dm.interactive.replicate(testdir, testSEs[1], recursive=r'^test[1]\.t.t$', verbose=True) == 0)
-        assert(dm.interactive.replicate(testdir, testSEs[1], recursive=r'^test[2]\.t.t$', source=testSEs[2], verbose=True) == 0)
->>>>>>> 5d8eab38
+    #    assert(dm.interactive.replicate(testdir, testSEs[1], recursive=r'^test[1]\.t.t$', verbose=True) == 0)
+    #    assert(dm.interactive.replicate(testdir, testSEs[1], recursive=r'^test[2]\.t.t$', source=testSEs[2], verbose=True) == 0)
 
     print_("Testing put...")
     with temp_dir() as tempdir:
@@ -292,14 +253,9 @@
         assert(SE.has_replica(remotename) == True)
 
     print_("Testing remove...")
-<<<<<<< HEAD
-    print_("Cannot test recursive wipe...")
+    print_("Cannot test recursive remove...")
     #with no_output():
-    #    assert(t2kdm.interactive.remove(testdir, testSEs[1], recursive=True) == 0) # Remove everything from SE1
-=======
-    with no_output():
-        assert(dm.interactive.remove(testdir, testSEs[1], recursive=True) == 0) # Remove everything from SE1
->>>>>>> 5d8eab38
+    #    assert(dm.interactive.remove(testdir, testSEs[1], recursive=True) == 0) # Remove everything from SE1
     # Remove uploaded file from previous test
     try:
         # This should fail!
