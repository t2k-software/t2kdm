"""Tests for the HyperK data Manager."""

import hkdm as dm
import hkdm.commands as cmd
import hkdm.cli as cli
from  hkdm import backends
from  hkdm import storage
from  hkdm import utils

import argparse
from six import print_
from contextlib import contextmanager
import sys, os, sh
import tempfile
import posixpath
import re

testdir = '/test/%s'%(dm._branding,)
testfiles = ['test1.txt', 'test2.txt', 'test3.txt']
testpaths = [posixpath.join(testdir, x) for x in testfiles]
testSEs = ['UKI-LT2-QMUL2-disk']

@contextmanager
def no_output(redirect=True):
    stdout = sys.stdout
    stderr = sys.stderr
    with open('/dev/null', 'w') as null:
        try:
            if redirect:
                sys.stdout = null
                sys.stderr = null
            yield
        finally:
            sys.stdout = stdout
            sys.stderr = stderr

@contextmanager
def fake_argv(fake_argv):
    true_argv = sys.argv
    try:
        sys.argv = fake_argv
        yield
    finally:
        sys.sargv = true_argv

@contextmanager
def temp_dir():
    tempdir = tempfile.mkdtemp()
    try:
        yield tempdir
    finally:
        sh.rm('-r', tempdir)

def run_read_only_tests():
    print_("Testing ls...")

    entries = dm.backend.ls(testdir)
    for e in entries:
        if e.name == testfiles[0]:
            break
    else:
        raise Exception("Test file not in listing.")

    print_("Testing ls_se...")

    entries = dm.backend.ls_se(testdir, se=testSEs[0])
    for e in entries:
        if e.name == testfiles[0]:
            break
    else:
        raise Exception("Test file not in listing.")

    print_("Testing is_dir...")
    assert(dm.is_dir(testdir))

    print_("Testing is_dir_se...")
    assert(dm.is_dir_se(testdir, se=testSEs[0]))

    print_("Testing replicas...")
    for rep in dm.backend.replicas(testpaths[0]):
        if 'qmul.ac.uk' in rep:
            break
    else:
        raise Exception("Did not find expected replica.")

    print_("Testing is_file...")
    assert(dm.backend.is_file(testpaths[0]))
    assert(not dm.backend.is_file(testpaths[0]+"DNE"))

    print_("Testing is_file_se...")
    assert(dm.backend.is_file_se(testpaths[0], testSEs[0]))
    assert(not dm.backend.is_file_se(testpaths[0]+"DNE", testSEs[0]))

    print_("Testing exists...")
    assert(dm.backend.exists(rep))
    assert(not dm.backend.exists(posixpath.dirname(rep)))

    print_("Testing checksum...")
    assert(dm.backend.checksum(rep) == '529506c1')

    print_("Testing state...")
    assert('ONLINE' in dm.backend.state(rep))

    print_("Testing is_online...")
    assert(dm.backend.is_online(rep))

    print_("Testing StorageElement...")
    # Test distance calculation
    assert(storage.SEs[0].get_distance(storage.SEs[1]) < 0)
    # Test getting SE by host
    host = storage.SEs[0].host
    assert(host in storage.SE_by_host[host].get_storage_path('/test'))
    # Test storage path arithmetic
    assert(storage.SEs[0].get_logical_path(storage.SEs[0].get_storage_path('/test')) == '/test')
    # Test getting the closest SE
    assert(storage.get_closest_SE(testpaths[0]) is not None)

    print_("Testing get...")
    with temp_dir() as tempdir:
        path = testpaths[0]
        filename = os.path.join(tempdir, testfiles[0])

        # Test choosing source SE automatically
        assert(dm.backend.get(path, tempdir) == True)
        assert(os.path.isfile(filename))

<<<<<<< HEAD
        # Test tape refusal (No tape SE in hyperk.org at the moment)
        #try:
        #    dm.backend.get(testpaths[2], tempdir)
        #except backends.BackendException as e:
        #    assert("Could not find" in e.args[0])
        #else:
        #    raise Exception("Should have refused to download from tape!")
=======
        # Test tape refusal
        try:
            with no_output():
                dm.backend.get(testpaths[2], tempdir)
        except backends.BackendException as e:
            assert("Could not find" in e.args[0])
        else:
            raise Exception("Should have refused to download from tape!")
>>>>>>> 98dc67b6

        # Test providing the source SE
        try:
            dm.backend.get(path, tempdir, source=testSEs[0], force=False)
        except backends.BackendException as e:
            assert("already exist" in e.args[0])
        else:
            raise Exception("Should have refused to overwrite!")
        assert(dm.backend.get(path, tempdir, source=testSEs[0], force=True) == True)
        assert(os.path.isfile(filename))
        os.remove(filename)

        # Test recursive get
        assert(dm.interactive.get(testdir, tempdir, recursive='test[12]\.txt') == 0)
        assert(os.path.isfile(filename))

    print_("Testing check...")
    with temp_dir() as tempdir:
        filename = os.path.join(tempdir, 'faulty.txt')
        with no_output(True):
            assert(dm.interactive.check(testdir, checksum=True, se=testSEs, recursive=True, quiet=False, verbose=True, list=filename) == 0)
        assert os.path.isfile(filename)
        assert os.path.getsize(filename) == 0
        with no_output(True):
            assert(dm.interactive.check(testdir, se=testSEs[0:1], recursivese=testSEs[0], quiet=False, verbose=True) == 0)

    print_("Testing HTML index...")
    with temp_dir() as tempdir:
        utils.html_index("/test/", tempdir)
        utils.html_index("/test/", tempdir, recursive=True)

    print_("Testing Commands...")
    with no_output(True):
        assert(cmd.ls.run_from_cli('-l /') == False)
        assert(cmd.ls.run_from_cli('/', _return=True) == 0)

        assert(cmd.ls.run_from_cli('abc') == False) # This should not work, but not throw exception
        assert(cmd.ls.run_from_cli('"abc', _return=True) != 0) # This should not work, but not throw exception
        with fake_argv(['%s-ls'%(dm._branding,), '/']):
            assert(cmd.ls.run_from_console() == 0) # This should work
        with fake_argv(['%s-cli'%(dm._branding), '/']):
            assert(cmd.ls.run_from_console() == 0) # This should work
        with fake_argv(['%s-ls'%(dm._branding), '/abcxyz']):
            assert(cmd.ls.run_from_console() != 0) # This should not work, hence the not 0 return value

        # None of the Commands should return True in the CLI
        for com in cmd.all_commands:
            assert(com.run_from_cli('') == False)

    print_("Testing CLI...")
    cli = dm.cli.HyperKDmCli()
    with no_output(True):
        cli.onecmd('help ls')
        cli.onecmd('ls .')
        cli.onecmd('cd /test')
        cli.onecmd('cd ..')
        cli.onecmd('cd /abcxyz')
        cli.onecmd('lcd /')
        cli.onecmd('lcd .')
        cli.onecmd('lcd /root')
        cli.onecmd('lcd /abcxyz')
        cli.onecmd('lls .')
        cli.onecmd('lls ".')
        assert(cli.completedefault('s', 'ls us', 0, 0) == ['ser/'])
        assert(cli.completedefault('s', 'lls us', 0, 0) == ['sr/'])
        assert(cli.completedefault('"us', 'lls "us', 0, 0) == [])

def run_read_write_tests():
    print_("Cannot test replicate...")
    #with no_output():
    #    assert(dm.interactive.replicate(testdir, testSEs[1], recursive=r'^test[1]\.t.t$', verbose=True) == 0)
    #    assert(dm.interactive.replicate(testdir, testSEs[1], recursive=r'^test[2]\.t.t$', source=testSEs[2], verbose=True) == 0)

    print_("Testing put...")
    with temp_dir() as tempdir:
        tempf = 'thisfileshouldnotbehereforlong.txt'
        filename = os.path.join(tempdir, tempf)
        remotename = posixpath.join(testdir, tempf)
        # Make sure the file does not exist
        try:
            for SE in storage.SEs:
                dm.remove(remotename, SE.name, final=True)
        except backends.DoesNotExistException:
            pass
        # Prepare something to upload
        with open(filename, 'wt') as f:
            f.write("This is testfile #3.\n")
        assert(dm.put(filename, testdir+'/', destination=testSEs[0]))

    print_("Testing move...")
    assert(dm.move(remotename, remotename+'dir/test.txt'))
    assert(dm.move(remotename+'dir/test.txt', remotename))
    try:
        dm.move(remotename, remotename)
    except backends.BackendException as e:
        pass
    else:
        raise Exception("Moving to existing file names should not be possible.")

    print_("Testing rename...")
    # Make sure the file does not exist
    renamed = re.sub('txt', 'TXT', remotename)
    try:
        for SE in storage.SEs:
            dm.remove(renamed, SE.name, final=True)
    except backends.DoesNotExistException:
        pass
    assert(dm.rename(remotename, 'txt', 'TXT'))
    assert(dm.rename(renamed, 'TXT', 'txt'))

    print_("Testing rmdir...")
    assert(dm.rmdir(remotename+'dir/'))
    try:
        dm.rmdir(remotename+'dir/')
    except backends.DoesNotExistException:
        pass
    else:
        raise Exception("Should have failed to delete a dir that is not there.")

    print_("Testing disk SEs...")
    # Replicate test file to all SEs, to see if they all work
    for SE in storage.SEs:
        if SE.type == 'tape' or SE.is_blacklisted():
            # These SEs do not seem to cooperate
            continue
        print_(SE.name)
        assert(dm.replicate(remotename, SE.name) == True)
        assert(SE.has_replica(remotename) == True)

    print_("Testing remove...")
    print_("Cannot test recursive remove...")
    #with no_output():
    #    assert(dm.interactive.remove(testdir, testSEs[1], recursive=True) == 0) # Remove everything from SE1
    # Remove uploaded file from previous test
    try:
        # This should fail!
        for SE in storage.SEs:
            dm.remove(remotename, SE.name)
    except backends.BackendException as e:
        assert("Only one" in e.args[0])
    else:
        raise Exception("The last copy should not have been removed!")
    # With the `final` argument it should work
    try:
        for SE in storage.SEs:
            dm.remove(remotename, SE.name, final=True)
            assert(SE.has_replica(remotename) == False)
        for SE in storage.SEs:
            dm.remove(remotename, SE.name, final=True)
    except backends.DoesNotExistException:
        # The command will fail when the file no longer exists
        pass
    else:
        raise Exception("This should have raised a DoesNotExistException at some point.")

def run_tests():
    """Test the functions of the data manager."""

    parser = argparse.ArgumentParser(description="Run tests for the HyperK Data Manager.")
    parser.add_argument('-w', '--write', action='store_true',
        help="do write tests. Default: read only")
    parser.add_argument('-b', '--backend', default=None,
        help="specify which backend to use")

    args = parser.parse_args()
    if args.backend is not None:
        dm.config.backend = args.backend
        dm.backend = backends.get_backend(dm.config)

    run_read_only_tests()
    if args.write:
        run_read_write_tests()

    print_("All done.")

if __name__ == '__main__':
    run_tests()<|MERGE_RESOLUTION|>--- conflicted
+++ resolved
@@ -124,24 +124,14 @@
         assert(dm.backend.get(path, tempdir) == True)
         assert(os.path.isfile(filename))
 
-<<<<<<< HEAD
         # Test tape refusal (No tape SE in hyperk.org at the moment)
         #try:
-        #    dm.backend.get(testpaths[2], tempdir)
+        #    with no_output():
+        #        dm.backend.get(testpaths[2], tempdir)
         #except backends.BackendException as e:
         #    assert("Could not find" in e.args[0])
         #else:
         #    raise Exception("Should have refused to download from tape!")
-=======
-        # Test tape refusal
-        try:
-            with no_output():
-                dm.backend.get(testpaths[2], tempdir)
-        except backends.BackendException as e:
-            assert("Could not find" in e.args[0])
-        else:
-            raise Exception("Should have refused to download from tape!")
->>>>>>> 98dc67b6
 
         # Test providing the source SE
         try:
